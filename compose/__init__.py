--- conflicted
+++ resolved
@@ -1,8 +1,4 @@
 from __future__ import absolute_import
 from __future__ import unicode_literals
 
-<<<<<<< HEAD
-__version__ = '1.14.0dev'
-=======
-__version__ = '1.14.0'
->>>>>>> cffce088
+__version__ = '1.15.0dev'